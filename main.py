--- conflicted
+++ resolved
@@ -1,78 +1,24 @@
-<<<<<<< HEAD
 """Core utilities for the ThinkBot demo.
 
 Provides a minimal Gemini client and a small JSON-based ``StudentProfile`` to
 keep resource usage low for free-tier hosting such as Vercel's hobby plan.
-=======
-"""ThinkBot: A simple adaptive tutor using the Gemini API and JSON storage.
 
-This script provides two commands:
-
-* ``ingest <pdf>`` - load a PDF into the local knowledge base.
-* ``chat <student_name>`` - start an interactive tutoring session.
-
-The tutor talks to Google's `gemini-2.5-flash` model via the official
-`google-genai` SDK. Set the ``GEMINI_API_KEY`` environment variable before
-running the script.
->>>>>>> 9dc6a651
 """
 
 from __future__ import annotations
 
 import json
 import os
-<<<<<<< HEAD
 from dataclasses import asdict, dataclass
 from pathlib import Path
 from typing import List
 
 import requests
-=======
-import random
-import sys
-from dataclasses import dataclass, asdict
-from pathlib import Path
-from typing import List
 
-import numpy as np
-from google import genai
-from google.genai import types
-from pypdf import PdfReader
-from sentence_transformers import SentenceTransformer
->>>>>>> 9dc6a651
 
 # Directory where student progress JSON files are stored
 DATA_DIR = Path("data")
-<<<<<<< HEAD
-=======
-KNOWLEDGE_FILE = DATA_DIR / "knowledge.json"
-EMBED_MODEL = "all-MiniLM-L6-v2"
 
-# Gemini configuration
-GEMINI_MODEL = "gemini-2.5-flash"
-GEMINI_API_KEY = os.getenv("GEMINI_API_KEY")
-
-
-# ---------------------------------------------------------------------------
-# Utility functions
-# ---------------------------------------------------------------------------
-
-def ensure_data_dir() -> None:
-    """Ensure the data directory exists."""
-    DATA_DIR.mkdir(exist_ok=True)
-
-
-def load_json(path: Path, default):
-    if path.exists():
-        with path.open("r", encoding="utf-8") as fh:
-            return json.load(fh)
-    return default
-
-
-def save_json(path: Path, data) -> None:
-    with path.open("w", encoding="utf-8") as fh:
-        json.dump(data, fh, indent=2)
->>>>>>> 9dc6a651
 
 # Gemini configuration
 GEMINI_MODEL = "gemini-2.5-flash"
@@ -90,7 +36,6 @@
     if not GEMINI_API_KEY:
         return "[Gemini API key not set]"
 
-<<<<<<< HEAD
     url = (
         f"https://generativelanguage.googleapis.com/v1beta/models/"
         f"{GEMINI_MODEL}:generateContent"
@@ -114,36 +59,7 @@
         )
     except Exception as exc:  # pragma: no cover - network errors
         return f"[Gemini request failed: {exc}]"
-=======
-def call_llm(messages: List[dict]) -> str:
-    """Call the Gemini API and return the text response.
 
-    ``messages`` follows the OpenAI-style ``{"role": ..., "content": ...}`` format.
-    The function converts it to the Gemini ``contents`` structure.
-    """
-
-    if not GEMINI_API_KEY:
-        return "[Gemini API key not set]"
-
-    contents = [
-        types.Content(role=m["role"], parts=[types.Part.from_text(text=m["content"])])
-        for m in messages
-    ]
-
-    client = genai.Client(api_key=GEMINI_API_KEY)
-
-    try:
-        response = client.models.generate_content(
-            model=GEMINI_MODEL,
-            contents=contents,
-            config=types.GenerateContentConfig(
-                thinking_config=types.ThinkingConfig(thinking_budget=0)
-            ),
-        )
-        return response.text.strip()
-    except Exception as exc:  # pragma: no cover - networking
-        return f"[Error contacting LLM: {exc}]"
->>>>>>> 9dc6a651
 
 
 # ---------------------------------------------------------------------------
